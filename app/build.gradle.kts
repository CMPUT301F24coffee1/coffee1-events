--- conflicted
+++ resolved
@@ -41,12 +41,9 @@
     implementation(platform(libs.firebase.bom))
     implementation(libs.firebase.firestore)
     implementation(libs.firebase.messaging)
-<<<<<<< HEAD
-    implementation (libs.work.runtime)
-=======
     implementation(libs.play.services.location)
     implementation (libs.appcompat.v161)
->>>>>>> 744460b0
+    implementation (libs.work.runtime)
     implementation(libs.mockito.core)
 
     implementation(libs.appcompat)
