--- conflicted
+++ resolved
@@ -54,17 +54,11 @@
     implementation(libs.glide)
     implementation(libs.firebase.database)
     testImplementation(libs.junit)
-<<<<<<< HEAD
     testImplementation(libs.core.testing)
+    testImplementation(libs.robolectric)
+
     androidTestImplementation(libs.ext.junit)
     androidTestImplementation(libs.espresso.core)
     androidTestImplementation(libs.core.testing)
     androidTestImplementation(libs.mockito.android)
-=======
-    testImplementation("org.robolectric:robolectric:4.13")
-
-    androidTestImplementation(libs.ext.junit)
-    androidTestImplementation(libs.espresso.core)
-
->>>>>>> 7edc2b11
 }