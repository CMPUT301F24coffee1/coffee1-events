--- conflicted
+++ resolved
@@ -8,21 +8,14 @@
 import com.example.eventapp.models.Event;
 import com.example.eventapp.models.Signup;
 import com.google.firebase.firestore.CollectionReference;
-<<<<<<< HEAD
-import com.google.firebase.firestore.DocumentReference;
 import com.google.firebase.firestore.DocumentSnapshot;
-=======
->>>>>>> 8fe5c2d5
 import com.google.firebase.firestore.FieldPath;
 import com.google.firebase.firestore.FirebaseFirestore;
 import com.google.firebase.firestore.Query;
 
 import java.util.ArrayList;
 import java.util.List;
-<<<<<<< HEAD
-=======
 import java.util.Objects;
->>>>>>> 8fe5c2d5
 import java.util.concurrent.CompletableFuture;
 
 public class EventRepository {
@@ -130,10 +123,10 @@
                 });
         return future;
     }
-    
+
     public CompletableFuture<Event> getEventByQrCodeHash(String qrCodeHash) {
         CompletableFuture<Event> future = new CompletableFuture<>();
-    
+
         eventCollection
                 .whereEqualTo("qrCodeHash", qrCodeHash)
                 .limit(1)
@@ -155,7 +148,7 @@
                     Log.e(TAG, "getEventByQrCodeHash: failed to retrieve event", e);
                     future.completeExceptionally(e);
                 });
-    
+
         return future;
     }
 
