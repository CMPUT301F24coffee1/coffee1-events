--- conflicted
+++ resolved
@@ -6,18 +6,12 @@
     @Exclude
     private String userId;
     private String name;
-<<<<<<< HEAD
-    private String userType;
-    private String email;
-    private String phone;
-=======
     private boolean isOrganizer;
     private boolean isAdmin;
 
     private String email;
     private String phoneNumber;
     private boolean notificationOptOut = false;
->>>>>>> 900042b2
 
     public User() {
         // default constructor for firebase
@@ -105,20 +99,4 @@
     public void setNotificationOptOut(boolean notificationOptOut) {
         this.notificationOptOut = notificationOptOut;
     }
-
-    public String getPhone() {
-        return phone;
-    }
-
-    public void setPhone(String phone) {
-        this.phone = phone;
-    }
-
-    public String getEmail() {
-        return email;
-    }
-
-    public void setEmail(String email) {
-        this.email = email;
-    }
 }