--- conflicted
+++ resolved
@@ -1,11 +1,7 @@
 package com.example.eventapp.models;
 
-<<<<<<< HEAD
-import android.graphics.Bitmap;
 import android.net.Uri;
 
-=======
->>>>>>> 900042b2
 import com.google.firebase.firestore.Exclude;
 
 import java.net.URI;
@@ -37,11 +33,7 @@
         this.maxEntrants = -1;
     }
 
-<<<<<<< HEAD
-    public Event(String eventName, Uri posterUri, String eventDescription, boolean geolocationRequired, long startDate, long endDate, long deadline, Bitmap qrCode) {
-=======
-    public Event(String eventName, String eventDescription, boolean geolocationRequired, long startDate, long endDate, long deadline) {
->>>>>>> 900042b2
+    public Event(String eventName, Uri posterUri, String eventDescription, boolean geolocationRequired, long startDate, long endDate, long deadline) {
         this.eventName = eventName;
         this.eventDescription = eventDescription;
         this.geolocationRequired = geolocationRequired;
@@ -51,12 +43,8 @@
         this.deadline = deadline;
     }
 
-<<<<<<< HEAD
     // Constructor with poster attribute
-    public Event(String eventName, Uri posterUri, String eventDescription, boolean geolocationRequired, int maxEntrants, long startDate, long endDate, long deadline, Bitmap qrCode) {
-=======
-    public Event(String eventName, String eventDescription, boolean geolocationRequired, int maxEntrants, long startDate, long endDate, long deadline) {
->>>>>>> 900042b2
+    public Event(String eventName, Uri posterUri, String eventDescription, boolean geolocationRequired, int maxEntrants, long startDate, long endDate, long deadline) {
         this.eventName = eventName;
         this.posterUri = posterUri;
         this.eventDescription = eventDescription;
