--- conflicted
+++ resolved
@@ -287,21 +287,11 @@
         LiveData<List<Notification>> unreadNotificationsLiveData = NotificationService.getInstance()
                 .fetchNotificationsLiveData(userId);
 
-<<<<<<< HEAD
-        notificationService.fetchUnreadNotifications(androidId)
-                .thenCompose(this::processNotifications)
-                .exceptionally(throwable -> {
-                    Log.e(TAG, "Failed to fetch notifications:", throwable);
-                    runOnUiThread(() -> Toast.makeText(this, "Error fetching notifications", Toast.LENGTH_LONG).show());
-                    return null;
-                });
-=======
         unreadNotificationsLiveData.observe(this, notifications -> {
             if (notifications != null && !notifications.isEmpty()) {
                 processNotifications(notifications);
             }
         });
->>>>>>> 4cf29850
     }
 
     /**
