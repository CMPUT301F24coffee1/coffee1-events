package com.example.eventapp;

import android.annotation.SuppressLint;
import android.os.Bundle;
import android.provider.Settings;
import android.util.Log;
import android.view.Menu;
import android.view.MenuInflater;
import android.view.MenuItem;
import android.view.View;

import com.example.eventapp.models.User;
import com.example.eventapp.repositories.UserRepository;
import com.google.android.material.bottomnavigation.BottomNavigationView;

import androidx.annotation.NonNull;
import androidx.appcompat.app.AppCompatActivity;
import androidx.constraintlayout.widget.ConstraintLayout;
import androidx.navigation.NavController;
import androidx.navigation.Navigation;
import androidx.navigation.ui.AppBarConfiguration;
import androidx.navigation.ui.NavigationUI;

import com.example.eventapp.databinding.ActivityMainBinding;
import com.google.firebase.FirebaseApp;

<<<<<<< HEAD
import java.util.Arrays;
import java.util.List;
import java.util.Objects;
=======
>>>>>>> 900042b2

public class MainActivity extends AppCompatActivity {

    private final String TAG = "MainActivity";
    NavController navController;
    BottomNavigationView navView;
    Menu navMenu;

    @Override
    protected void onCreate(Bundle savedInstanceState) {
        super.onCreate(savedInstanceState);
        FirebaseApp.initializeApp(this);

        com.example.eventapp.databinding.ActivityMainBinding binding = ActivityMainBinding.inflate(getLayoutInflater());
        ConstraintLayout root = binding.getRoot();
        setContentView(root);

        // No SignupFragment yet
        @SuppressLint("HardwareIds") String androidId = Settings.Secure.getString(
                root.getContext().getContentResolver(),
                Settings.Secure.ANDROID_ID
        );
        createUserIfNotExists(androidId);
        //

        navView = findViewById(R.id.nav_view);
        // Passing each menu ID as a set of Ids because each
        // menu should be considered as top level destinations.
        AppBarConfiguration appBarConfiguration = new AppBarConfiguration.Builder(
                R.id.navigation_home, R.id.navigation_dashboard, R.id.navigation_notifications)
                .build();
        navController = Navigation.findNavController(this, R.id.nav_host_fragment_activity_main);
        NavigationUI.setupActionBarWithNavController(this, navController, appBarConfiguration);
        NavigationUI.setupWithNavController(binding.navView, navController);

        // List of destinations that shouldn't show the nav view
        List<Integer> noNavView = Arrays.asList(R.id.navigation_profile, R.id.navigation_profile_edit);

        navController.addOnDestinationChangedListener((controller, destination, arguments) -> {
            if (destination.getId() == R.id.navigation_profile_edit) {
                // Replace back button with cancel button
                Objects.requireNonNull(getSupportActionBar()).setHomeAsUpIndicator(R.drawable.ic_cancel_cross_24dp);
            }

            if (noNavView.contains(destination.getId())) {
                // If a profile view is visible, the nav view should not be
                navView.setVisibility(View.GONE);
            } else {
                // If not, we should see the nav view
                navView.setVisibility(View.VISIBLE);
            }
        });

    }

    /**
     * Overrides the onCreateOptionsMenu to allow for a second menu to exist in
     * addition to the bottom menu. This menu will add buttons on the top,
     * in this case, the profile button
     * @param menu The menu itself that is being manipulated
     * @return The return is unchanged
     */
    @Override
    public boolean onCreateOptionsMenu(Menu menu) {
        boolean return_val = super.onCreateOptionsMenu(menu);
        MenuInflater inflater = getMenuInflater();
        inflater.inflate(R.menu.top_nav_menu, menu);
        navMenu = menu;
        return return_val;
    }

    /**
     * Overrides the onOptionsItemSelected, which only affects the top nav menu
     * @param item The selected item in the top nav menu
     * @return The return is unchanged
     */
    @Override
    public boolean onOptionsItemSelected(@NonNull MenuItem item) {
        // Manual navigation is necessary for the top nav bar
        if (item.getItemId() == R.id.navigation_profile) {
            navController.navigate(R.id.navigation_profile);
        } else if (item.getItemId() == R.id.navigation_profile_edit) {
            navController.navigate(R.id.navigation_profile_edit);
        } else if (item.getItemId() != R.id.navigation_profile_confirm) {
            // Back button
            navController.popBackStack();
        }

        return super.onOptionsItemSelected(item);
    }

    private void createUserIfNotExists(String userId) {
        UserRepository userRepository = new UserRepository();

        userRepository.getUser(userId)
            .thenAccept(user -> {
                if (user == null) {
                    createDevOrganizer(userRepository, userId);
                } else {
                    Log.d(TAG, "User already exists with ID: " + userId);
                }
            })
            .exceptionally(throwable -> {
                Log.e(TAG, "Failed to retrieve user", throwable);
                Log.d(TAG, "Creating user after failing to retrieve from db");
                createDevOrganizer(userRepository, userId);
                return null;
            });
    }

    private void createDevOrganizer(UserRepository userRepository, String userId) {
        User user = new User("DevOrganizer", true);
        user.setUserId(userId);

        userRepository.saveUser(user)
            .addOnCompleteListener(saveUserTask -> {
                if (saveUserTask.isSuccessful()) {
                    Log.i(TAG, "Successfully created organizer with ID: " + user.getUserId());
                } else {
                    Log.e(TAG, "Failed to create organizer with ID: " + user.getUserId());
                }
            });
    }
}<|MERGE_RESOLUTION|>--- conflicted
+++ resolved
@@ -24,18 +24,14 @@
 import com.example.eventapp.databinding.ActivityMainBinding;
 import com.google.firebase.FirebaseApp;
 
-<<<<<<< HEAD
 import java.util.Arrays;
 import java.util.List;
 import java.util.Objects;
-=======
->>>>>>> 900042b2
 
 public class MainActivity extends AppCompatActivity {
 
     private final String TAG = "MainActivity";
     NavController navController;
-    BottomNavigationView navView;
     Menu navMenu;
 
     @Override
@@ -55,7 +51,7 @@
         createUserIfNotExists(androidId);
         //
 
-        navView = findViewById(R.id.nav_view);
+        BottomNavigationView navView = findViewById(R.id.nav_view);
         // Passing each menu ID as a set of Ids because each
         // menu should be considered as top level destinations.
         AppBarConfiguration appBarConfiguration = new AppBarConfiguration.Builder(
