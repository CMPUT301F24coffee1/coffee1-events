package com.example.eventapp.ui.events;

import android.content.Intent;
import android.net.Uri;
import android.os.Bundle;
import android.util.Log;
import android.view.LayoutInflater;
import android.view.View;
import android.view.ViewGroup;
import android.widget.Button;
import android.widget.CheckBox;
import android.widget.EditText;
import android.widget.ImageView;
import android.widget.Spinner;
import android.widget.ArrayAdapter;
import android.widget.Toast;

import androidx.activity.result.ActivityResultLauncher;
import androidx.lifecycle.ViewModelProvider;

import com.bumptech.glide.Glide;
import com.example.eventapp.R;
import com.example.eventapp.models.Event;
import com.example.eventapp.models.Facility;
import com.example.eventapp.services.photos.PhotoPicker;
import com.example.eventapp.services.photos.PhotoManager;
import com.example.eventapp.viewmodels.EventsViewModel;
import com.google.android.material.bottomsheet.BottomSheetDialogFragment;

import java.util.ArrayList;
import java.util.Arrays;
import java.util.List;

/**
 * A bottom sheet fragment that provides a form for creating a new event.
 * This fragment allows users to input event details, select a facility, specify the number of attendees,
 * set event dates, and upload an optional poster image. It directly interacts with the EventsViewModel
 * to add the new event to the system.
 */
public class CreateEventFragment extends BottomSheetDialogFragment implements DatePickerFragment.SetDateListener {
    private EventsViewModel eventsViewModel;
    private String posterUriString = "";
    private Uri selectedPhotoUri;
    private ImageView posterImageView;
    private ArrayList<Long> timestamps;
    private ActivityResultLauncher<Intent> photoPickerLauncher;

    private Spinner facilitySpinner;
    private EditText numberOfAttendeesEditText;
    private List<Facility> facilitiesList;
    private ArrayAdapter<String> facilitiesAdapter;

    private EditText eventName;
    private EditText eventDescription;
    private CheckBox geolocationRequired;
    private Button createEventButton;
    private EditText maxEventEntrants;
    private Button eventDurationButton;
    private Button eventRegistrationDeadlineButton;
    private Button selectPosterButton;

    public CreateEventFragment() {}

    /**
     * Sets the selected timestamp for the specified date type.
     * @param timestamp the selected date in milliseconds since the epoch.
     * @param type      an integer representing the type of date:
     *                  0 for start date,
     *                  1 for end date,
     *                  2 for deadline date.
     */
    @Override
    public void setDate(long timestamp, int type) {
        switch (type) {
            case 0: // startTimestamp
                timestamps.set(0, timestamp);
                break;
            case 1: // endTimestamp
                timestamps.set(1, timestamp);
                break;
            case 2: // deadlineTimestamp
                timestamps.set(2, timestamp);
                break;
        }
        Log.d("CreateEventsFragment", "timestamp set to: " + timestamp);
        Log.d("CreateEventsFragment", "type: " + type);
    }

    /**
     * Called when the fragment is first created.
     */
    @Override
    public void onCreate(Bundle savedInstanceState) {
        super.onCreate(savedInstanceState);
        eventsViewModel = new ViewModelProvider(requireActivity()).get(EventsViewModel.class);
        timestamps = new ArrayList<>(Arrays.asList(0L, 0L, 0L)); // (startTimestamp, endTimestamp, deadlineTimestamp)
    }

    /**
     * Inflates the layout for the fragment and initializes UI components.
     */
    @Override
    public View onCreateView(LayoutInflater inflater, ViewGroup container, Bundle savedInstanceState) {

        View view = inflater.inflate(R.layout.create_event_popup, container, false);

        initViewComponents(view);
        setupFacilitySpinner();
        setupPhotoPicker();
        setupEventDurationButton();
        setupEventRegistrationDeadlineButton();
        setupCreateEventButton();

        return view;
    }

    /**
     * Initializes UI components by finding views by their IDs.
     *
     * @param view the root view of the fragment's layout.
     */
    private void initViewComponents(View view) {
        eventName = view.findViewById(R.id.popup_create_event_name);
        eventDescription = view.findViewById(R.id.popup_create_event_description);
        geolocationRequired = view.findViewById(R.id.popup_create_event_geolocation_checkbox);
        createEventButton = view.findViewById(R.id.popup_create_event_button);
        maxEventEntrants = view.findViewById(R.id.popup_create_event_max_entrants);
        eventDurationButton = view.findViewById(R.id.popup_create_event_duration_button);
        eventRegistrationDeadlineButton = view.findViewById(R.id.popup_create_event_registration_deadline_button);
        selectPosterButton = view.findViewById(R.id.popup_create_event_add_poster);
        posterImageView = view.findViewById(R.id.popup_create_event_image);
        facilitySpinner = view.findViewById(R.id.popup_create_event_facility_spinner);
        numberOfAttendeesEditText = view.findViewById(R.id.popup_create_event_number_of_attendees);

        posterImageView.setImageResource(R.drawable.default_event_poster);

        // Disable the Spinner until facilities are loaded
        facilitySpinner.setEnabled(false);
    }

    /**
     * Sets up the facility spinner by initializing the adapter and observing the facilities data.
     */
    private void setupFacilitySpinner() {
        facilitiesList = new ArrayList<>();
        facilitiesAdapter = new ArrayAdapter<>(getContext(), android.R.layout.simple_spinner_item, new ArrayList<>());
        facilitiesAdapter.setDropDownViewResource(android.R.layout.simple_spinner_dropdown_item);
        facilitySpinner.setAdapter(facilitiesAdapter);

        eventsViewModel.getUserFacilities().observe(getViewLifecycleOwner(), newFacilitiesList -> {
            facilitiesList.clear();
            facilitiesList.addAll(newFacilitiesList);

            List<String> facilityNames = new ArrayList<>();
            for (Facility facility : facilitiesList) {
                facilityNames.add(facility.getFacilityName());
            }
            facilitiesAdapter.clear();
            facilitiesAdapter.addAll(facilityNames);
            facilitiesAdapter.notifyDataSetChanged();

            // Data is loaded
            facilitySpinner.setEnabled(true);
        });
    }

    /**
     * Sets up the photo picker functionality for selecting an event poster.
     */
    private void setupPhotoPicker() {
        PhotoPicker.PhotoPickerCallback pickerCallback = photoUri -> {
            selectedPhotoUri = photoUri;
            Glide.with(requireView()).load(selectedPhotoUri).into(posterImageView);
        };

        photoPickerLauncher = PhotoPicker.getPhotoPickerLauncher(this, pickerCallback);

        selectPosterButton.setOnClickListener(v -> PhotoPicker.openPhotoPicker(photoPickerLauncher));
    }

    /**
     * Sets up the event duration button to open date pickers for start and end dates.
     */
    private void setupEventDurationButton() {
        eventDurationButton.setOnClickListener(v -> {
            Log.d("CreateEventFragment", "set event duration button clicked");
            // Closes and opens instantly, add/override animations later
            showDatePickerFragment(1);
            showDatePickerFragment(0);
        });
    }

    /**
     * Sets up the registration deadline button to open a date picker for the deadline date.
     */
    private void setupEventRegistrationDeadlineButton() {
        eventRegistrationDeadlineButton.setOnClickListener(v -> {
            Log.d("CreateEventFragment", "set event deadline button clicked");
            showDatePickerFragment(2);
        });
    }

    /**
     * Sets up the create event button with validation and event creation logic.
     */
    private void setupCreateEventButton() {
        createEventButton.setOnClickListener(v -> {
            Log.d("CreateEventFragment", "Create Button Clicked");
            if (!validateInputs()) {
                return;
            }

            String newEventName = eventName.getText().toString();
            String newEventDescription = eventDescription.getText().toString();
            String maxEntrantsStr = maxEventEntrants.getText().toString();
            int maxEntrants = parseMaxEntrants(maxEntrantsStr);
            int numberOfAttendees = Integer.parseInt(numberOfAttendeesEditText.getText().toString());
            Facility selectedFacility = facilitiesList.get(facilitySpinner.getSelectedItemPosition());

            Event newEvent = new Event(
                    newEventName,
                    "",
                    newEventDescription,
                    numberOfAttendees,
                    geolocationRequired.isChecked(),
                    maxEntrants,
                    timestamps.get(0),
                    timestamps.get(1),
                    timestamps.get(2));

            newEvent.setFacilityId(selectedFacility.getDocumentId());

            if (selectedPhotoUri == null) {
                eventsViewModel.addEvent(newEvent);
                dismiss();
            } else {
                uploadPhotoAndCreateEvent(newEvent);
            }
        });
    }

<<<<<<< HEAD
        createEventButton.setOnClickListener(new View.OnClickListener() {
            @Override
            public void onClick(View view) {
                if (createEventButton.isFocusable()) {

                    Log.d("CreateEventFragment", "Create Button Clicked");
                    String newEventName = eventName.getText().toString();
                    String newEventDescription = eventDescription.getText().toString();
                    String maxEntrants = maxEventEntrants.getText().toString();

                    // Check if there is an event name
                    if (newEventName.isEmpty()) {
                        Toast.makeText(getContext(), "Must have event name", Toast.LENGTH_SHORT).show();
                        return;
                    }

                    // Check if any timestamps are zero
                    if (timestamps.get(0) == 0 || timestamps.get(1) == 0 || timestamps.get(2) == 0) {
                        Toast.makeText(getContext(), "All event dates must be set", Toast.LENGTH_SHORT).show();
                        return;
                    }

                    createEventButton.setFocusable(false);

                    if (selectedPhotoUri == null) {
                        // No photo selected, create the event directly
                        if (maxEntrants.isEmpty()) {
                            // No max entrant count given
                            createEventListener.createEvent(new Event(newEventName, "", newEventDescription, geolocationRequired.isChecked(), timestamps.get(0), timestamps.get(1), timestamps.get(2)));
                        } else {
                            try {
                                int max = Integer.parseInt(maxEntrants);
                                if (max > 0) {
                                    createEventListener.createEvent(new Event(newEventName, "", newEventDescription, geolocationRequired.isChecked(), max, timestamps.get(0), timestamps.get(1), timestamps.get(2)));
                                } else {
                                    createEventListener.createEvent(new Event(newEventName, "", newEventDescription, geolocationRequired.isChecked(), timestamps.get(0), timestamps.get(1), timestamps.get(2)));
                                }
                            } catch (Exception e) {
                                // Could not parse input, create event without max entrants
                                createEventListener.createEvent(new Event(newEventName, "", newEventDescription, geolocationRequired.isChecked(), timestamps.get(0), timestamps.get(1), timestamps.get(2)));
                            }
                        }
                    } else {
                        // Upload photo to Firebase storage and only create the event after a successful upload
                        PhotoManager.uploadPhotoToFirebase(getContext(), selectedPhotoUri, 75, "events", "poster", new PhotoManager.UploadCallback() {
                            @Override
                            public void onUploadSuccess(String downloadUrl) {
                                posterUriString = downloadUrl;
                                Log.d("PhotoUploader", "Photo uploaded successfully: " + posterUriString);

                                // After the photo is uploaded successfully, create the event
                                if (maxEntrants.isEmpty()) {
                                    // No max entrant count given
                                    createEventListener.createEvent(new Event(newEventName, posterUriString, newEventDescription, geolocationRequired.isChecked(), timestamps.get(0), timestamps.get(1), timestamps.get(2)));
                                } else {
                                    try {
                                        int max = Integer.parseInt(maxEntrants);
                                        if (max > 0) {
                                            createEventListener.createEvent(new Event(newEventName, posterUriString, newEventDescription, geolocationRequired.isChecked(), max, timestamps.get(0), timestamps.get(1), timestamps.get(2)));
                                        } else {
                                            createEventListener.createEvent(new Event(newEventName, posterUriString, newEventDescription, geolocationRequired.isChecked(), timestamps.get(0), timestamps.get(1), timestamps.get(2)));
                                        }
                                    } catch (Exception e) {
                                        // Could not parse input, create event without max entrants
                                        createEventListener.createEvent(new Event(newEventName, posterUriString, newEventDescription, geolocationRequired.isChecked(), timestamps.get(0), timestamps.get(1), timestamps.get(2)));
                                    }
                                }
                            }

                            @Override
                            public void onUploadFailure(Exception e) {
                                Log.e("PhotoUploader", "Upload failed", e);
                                createEventButton.setFocusable(true);
                                Toast.makeText(getContext(), "Photo upload failed. Please try again.", Toast.LENGTH_SHORT).show();
                            }
                        });
                    }
=======
    /**
     * Validates user inputs and shows appropriate error messages.
     *
     * @return true if all inputs are valid, false otherwise.
     */
    private boolean validateInputs() {
        // Validate event name
        if (eventName.getText().toString().isEmpty()) {
            Toast.makeText(getContext(), "Must have event name", Toast.LENGTH_SHORT).show();
            return false;
        }

        // Validate number of attendees
        String numberOfAttendeesStr = numberOfAttendeesEditText.getText().toString();
        if (numberOfAttendeesStr.isEmpty()) {
            Toast.makeText(getContext(), "Must enter number of attendees", Toast.LENGTH_SHORT).show();
            return false;
        }
        try {
            int numberOfAttendees = Integer.parseInt(numberOfAttendeesStr);
            if (numberOfAttendees < 1) {
                Toast.makeText(getContext(), "Number of attendees must be at least 1", Toast.LENGTH_SHORT).show();
                return false;
            }
        } catch (NumberFormatException e) {
            Toast.makeText(getContext(), "Invalid number of attendees", Toast.LENGTH_SHORT).show();
            return false;
        }

        // Validate timestamps
        if (timestamps.get(0) == 0 || timestamps.get(1) == 0 || timestamps.get(2) == 0) {
            Toast.makeText(getContext(), "All event dates must be set", Toast.LENGTH_SHORT).show();
            return false;
        }

        // Validate facility selection
        if (facilitySpinner.getSelectedItemPosition() < 0 || facilitySpinner.getSelectedItemPosition() >= facilitiesList.size()) {
            Toast.makeText(getContext(), "Please select a facility", Toast.LENGTH_SHORT).show();
            return false;
        }
        return true;
    }

    /**
     * Parses the maximum number of entrants from a string input.
     *
     * @param maxEntrantsStr the string input for maximum entrants.
     * @return the parsed integer value, or -1 if invalid.
     */
    private int parseMaxEntrants(String maxEntrantsStr) {
        int maxEntrants = -1;
        if (!maxEntrantsStr.isEmpty()) {
            try {
                maxEntrants = Integer.parseInt(maxEntrantsStr);
                if (maxEntrants <= 0) {
                    maxEntrants = -1; // Treat zero or negative as no limit
>>>>>>> 8e195b9b
                }
            } catch (NumberFormatException ignored) {
            }
        }
        return maxEntrants;
    }

    /**
     * Uploads the selected photo to Firebase Storage and creates the event upon success.
     *
     * @param newEvent the Event object to be created after the photo upload.
     */
    private void uploadPhotoAndCreateEvent(Event newEvent) {
        PhotoManager.uploadPhotoToFirebase(
                getContext(),
                selectedPhotoUri,
                75,
                "events",
                "poster",
                new PhotoManager.UploadCallback() {
                    @Override
                    public void onUploadSuccess(String downloadUrl) {
                        posterUriString = downloadUrl;
                        Log.d("PhotoUploader", "Photo uploaded successfully: " + posterUriString);

                        newEvent.setPosterUriString(posterUriString);
                        eventsViewModel.addEvent(newEvent);
                        dismiss();
                    }

                    @Override
                    public void onUploadFailure(Exception e) {
                        Log.e("PhotoUploader", "Upload failed", e);
                        Toast.makeText(getContext(), "Photo upload failed. Please try again.", Toast.LENGTH_SHORT).show();
                    }
                });
    }

    /**
     * Displays a date picker dialog for the user to select a date.
     * The type parameter specifies whether the date is for the start, end, or deadline.
     *
     * @param type an integer representing the type of date:
     *             0 for start date,
     *             1 for end date,
     *             2 for deadline date.
     */
    private void showDatePickerFragment(int type) {
        DatePickerFragment datePickerFragment = new DatePickerFragment(this, type);
        datePickerFragment.show(getActivity().getSupportFragmentManager(), null);
    }
}<|MERGE_RESOLUTION|>--- conflicted
+++ resolved
@@ -209,6 +209,7 @@
             if (!validateInputs()) {
                 return;
             }
+            createEventButton.setFocusable(false);
 
             String newEventName = eventName.getText().toString();
             String newEventDescription = eventDescription.getText().toString();
@@ -239,85 +240,6 @@
         });
     }
 
-<<<<<<< HEAD
-        createEventButton.setOnClickListener(new View.OnClickListener() {
-            @Override
-            public void onClick(View view) {
-                if (createEventButton.isFocusable()) {
-
-                    Log.d("CreateEventFragment", "Create Button Clicked");
-                    String newEventName = eventName.getText().toString();
-                    String newEventDescription = eventDescription.getText().toString();
-                    String maxEntrants = maxEventEntrants.getText().toString();
-
-                    // Check if there is an event name
-                    if (newEventName.isEmpty()) {
-                        Toast.makeText(getContext(), "Must have event name", Toast.LENGTH_SHORT).show();
-                        return;
-                    }
-
-                    // Check if any timestamps are zero
-                    if (timestamps.get(0) == 0 || timestamps.get(1) == 0 || timestamps.get(2) == 0) {
-                        Toast.makeText(getContext(), "All event dates must be set", Toast.LENGTH_SHORT).show();
-                        return;
-                    }
-
-                    createEventButton.setFocusable(false);
-
-                    if (selectedPhotoUri == null) {
-                        // No photo selected, create the event directly
-                        if (maxEntrants.isEmpty()) {
-                            // No max entrant count given
-                            createEventListener.createEvent(new Event(newEventName, "", newEventDescription, geolocationRequired.isChecked(), timestamps.get(0), timestamps.get(1), timestamps.get(2)));
-                        } else {
-                            try {
-                                int max = Integer.parseInt(maxEntrants);
-                                if (max > 0) {
-                                    createEventListener.createEvent(new Event(newEventName, "", newEventDescription, geolocationRequired.isChecked(), max, timestamps.get(0), timestamps.get(1), timestamps.get(2)));
-                                } else {
-                                    createEventListener.createEvent(new Event(newEventName, "", newEventDescription, geolocationRequired.isChecked(), timestamps.get(0), timestamps.get(1), timestamps.get(2)));
-                                }
-                            } catch (Exception e) {
-                                // Could not parse input, create event without max entrants
-                                createEventListener.createEvent(new Event(newEventName, "", newEventDescription, geolocationRequired.isChecked(), timestamps.get(0), timestamps.get(1), timestamps.get(2)));
-                            }
-                        }
-                    } else {
-                        // Upload photo to Firebase storage and only create the event after a successful upload
-                        PhotoManager.uploadPhotoToFirebase(getContext(), selectedPhotoUri, 75, "events", "poster", new PhotoManager.UploadCallback() {
-                            @Override
-                            public void onUploadSuccess(String downloadUrl) {
-                                posterUriString = downloadUrl;
-                                Log.d("PhotoUploader", "Photo uploaded successfully: " + posterUriString);
-
-                                // After the photo is uploaded successfully, create the event
-                                if (maxEntrants.isEmpty()) {
-                                    // No max entrant count given
-                                    createEventListener.createEvent(new Event(newEventName, posterUriString, newEventDescription, geolocationRequired.isChecked(), timestamps.get(0), timestamps.get(1), timestamps.get(2)));
-                                } else {
-                                    try {
-                                        int max = Integer.parseInt(maxEntrants);
-                                        if (max > 0) {
-                                            createEventListener.createEvent(new Event(newEventName, posterUriString, newEventDescription, geolocationRequired.isChecked(), max, timestamps.get(0), timestamps.get(1), timestamps.get(2)));
-                                        } else {
-                                            createEventListener.createEvent(new Event(newEventName, posterUriString, newEventDescription, geolocationRequired.isChecked(), timestamps.get(0), timestamps.get(1), timestamps.get(2)));
-                                        }
-                                    } catch (Exception e) {
-                                        // Could not parse input, create event without max entrants
-                                        createEventListener.createEvent(new Event(newEventName, posterUriString, newEventDescription, geolocationRequired.isChecked(), timestamps.get(0), timestamps.get(1), timestamps.get(2)));
-                                    }
-                                }
-                            }
-
-                            @Override
-                            public void onUploadFailure(Exception e) {
-                                Log.e("PhotoUploader", "Upload failed", e);
-                                createEventButton.setFocusable(true);
-                                Toast.makeText(getContext(), "Photo upload failed. Please try again.", Toast.LENGTH_SHORT).show();
-                            }
-                        });
-                    }
-=======
     /**
      * Validates user inputs and shows appropriate error messages.
      *
@@ -374,7 +296,6 @@
                 maxEntrants = Integer.parseInt(maxEntrantsStr);
                 if (maxEntrants <= 0) {
                     maxEntrants = -1; // Treat zero or negative as no limit
->>>>>>> 8e195b9b
                 }
             } catch (NumberFormatException ignored) {
             }
@@ -409,6 +330,7 @@
                     public void onUploadFailure(Exception e) {
                         Log.e("PhotoUploader", "Upload failed", e);
                         Toast.makeText(getContext(), "Photo upload failed. Please try again.", Toast.LENGTH_SHORT).show();
+                        createEventButton.setFocusable(true);
                     }
                 });
     }
