package com.example.eventapp.ui.events;

import android.app.AlertDialog;
<<<<<<< HEAD
import android.content.DialogInterface;
import android.content.Intent;
import android.media.Image;
=======
>>>>>>> 349a6420
import android.os.Bundle;
import android.util.Log;
import android.view.LayoutInflater;
import android.view.View;
import android.view.ViewGroup;
import android.widget.ImageButton;

import androidx.annotation.NonNull;
import androidx.fragment.app.Fragment;
import androidx.lifecycle.ViewModelProvider;
import androidx.recyclerview.widget.LinearLayoutManager;
import androidx.recyclerview.widget.RecyclerView;

import com.example.eventapp.R;
import com.example.eventapp.models.Event;
import com.example.eventapp.models.User;
import com.example.eventapp.repositories.SignupFilter;
import com.example.eventapp.viewmodels.EntrantsViewModel;

import java.util.ArrayList;
import java.util.Arrays;
import java.util.List;

public class ViewEntrantsFragment extends Fragment {
    private ArrayList<User> entrants;
    private EntrantsAdapter entrantsAdapter;
    private EntrantsViewModel entrantsViewModel;

    // Cancelled, Waitlisted, Chosen, Enrolled:
    private boolean[] filterOptions;
    private final String TEST_EVENT_ID = "yZAbcFApEPz5kxl6kVBw";

    public View onCreateView(@NonNull LayoutInflater inflater, ViewGroup container, Bundle savedInstanceState) {
        return inflater.inflate(R.layout.fragment_view_entrants, container, false);
    }

    @Override
    public void onViewCreated(@NonNull View view, Bundle savedInstanceState) {
        super.onViewCreated(view, savedInstanceState);

        // Initialize ViewModel and data
        entrantsViewModel = new ViewModelProvider(requireActivity()).get(EntrantsViewModel.class);
        filterOptions = new boolean[]{false, false, false, false};
        entrants = new ArrayList<>();
        entrantsAdapter = new EntrantsAdapter(entrants);

        // Set up RecyclerView
        RecyclerView entrantsList = view.findViewById(R.id.fragment_view_entrants_entrant_list);
        entrantsList.setLayoutManager(new LinearLayoutManager(getContext()));
        entrantsList.setAdapter(entrantsAdapter);

        // Handle filter button
        ImageButton filterOptionsButton = view.findViewById(R.id.fragment_view_entrants_filter_options_button);
<<<<<<< HEAD
        ImageButton showMap = view.findViewById(R.id.fragment_view_entrants_notify_all_button);
=======
        filterOptionsButton.setOnClickListener(v -> showFilterOptionsPopup());
>>>>>>> 349a6420

        // Manage QR Code Button
        ImageButton manageQrCodeButton = view.findViewById(R.id.fragment_view_entrants_qr_code_button);
        manageQrCodeButton.setOnClickListener(new View.OnClickListener() {
            @Override
            public void onClick(View view) {
                showManageQrCodeFragment();
            }
        });

<<<<<<< HEAD
        // Set up a click listener if event has geolocation enabled (replace true with event.hasGeolocation())
        if (true) {
            showMap.setOnClickListener(v -> {
                Intent intent = new Intent(requireContext(), EventMapFragment.class);

                // Pass additional data if needed
                intent.putExtra("eventId", TEST_EVENT_ID);
                startActivity(intent);
            });
        }

        // for testing
        entrants.add(new User("abc", "def"));
        entrants.add(new User("abc", "def"));
        entrants.add(new User("abc", "def"));
        User actualUser = UserRepository.getInstance().getCurrentUserLiveData().getValue();
        entrants.add(actualUser);
        entrants.add(new User("abc", "def"));
        entrants.add(new User("abc", "def"));
        entrants.add(new User("abc", "def"));
        entrants.add(new User("abc", "def"));
        entrants.add(new User("abc", "def"));
        entrants.add(new User("abc", "def"));

        EntrantsAdapter entrantsAdapter = new EntrantsAdapter(entrants);
        entrantsList.setAdapter(entrantsAdapter);
=======
        Event currentEvent = entrantsViewModel.getCurrentEventToQuery();
        if (currentEvent != null) {
            entrantsViewModel.setCurrentEventToQuery(currentEvent);
        } else {
            Log.e("ViewEntrantsFragment", "Current event is null");
        }

        entrantsViewModel.getFilteredUsersLiveData().observe(getViewLifecycleOwner(), this::updateEntrantsList);
        updateFilter();
>>>>>>> 349a6420
    }

    private void updateEntrantsList(List<User> newEntrants) {
        entrants.clear();
        entrants.addAll(newEntrants);
        // TODO: calculating diff with DiffUtil
        entrantsAdapter.notifyDataSetChanged();
    }

    private void showFilterOptionsPopup() {
        CharSequence[] options = {"Cancelled", "Waitlisted", "Chosen", "Enrolled"};
        boolean[] tempFilterOptions = Arrays.copyOf(filterOptions, filterOptions.length);

        AlertDialog.Builder builder = new AlertDialog.Builder(getActivity());
        builder.setTitle("Filter Options")
                .setMultiChoiceItems(options, tempFilterOptions, (dialogInterface, i, b) -> {})
                .setPositiveButton("Apply", (dialog, id) -> {
                    filterOptions = Arrays.copyOf(tempFilterOptions, tempFilterOptions.length);
                    updateFilter();
                })
                .setNegativeButton("Cancel", (dialogInterface, i) -> {
                })
                .show();
    }

    private void updateFilter() {
        SignupFilter signupFilter = new SignupFilter(
                filterOptions[0] ? true : null, // isCancelled
                filterOptions[1] ? true : null, // isWaitlisted
                filterOptions[2] ? true : null, // isChosen
                filterOptions[3] ? true : null  // isEnrolled
        );

        entrantsViewModel.updateFilter(signupFilter);
    }

    private void showManageQrCodeFragment() {
        ManageQRCodeFragment manageQRCodeFragment = new ManageQRCodeFragment(entrantsViewModel.getCurrentEventToQuery());
        manageQRCodeFragment.show(requireActivity().getSupportFragmentManager(), "manage_qr_code");
    }
}<|MERGE_RESOLUTION|>--- conflicted
+++ resolved
@@ -1,12 +1,9 @@
 package com.example.eventapp.ui.events;
 
 import android.app.AlertDialog;
-<<<<<<< HEAD
 import android.content.DialogInterface;
 import android.content.Intent;
 import android.media.Image;
-=======
->>>>>>> 349a6420
 import android.os.Bundle;
 import android.util.Log;
 import android.view.LayoutInflater;
@@ -60,11 +57,8 @@
 
         // Handle filter button
         ImageButton filterOptionsButton = view.findViewById(R.id.fragment_view_entrants_filter_options_button);
-<<<<<<< HEAD
         ImageButton showMap = view.findViewById(R.id.fragment_view_entrants_notify_all_button);
-=======
         filterOptionsButton.setOnClickListener(v -> showFilterOptionsPopup());
->>>>>>> 349a6420
 
         // Manage QR Code Button
         ImageButton manageQrCodeButton = view.findViewById(R.id.fragment_view_entrants_qr_code_button);
@@ -75,7 +69,6 @@
             }
         });
 
-<<<<<<< HEAD
         // Set up a click listener if event has geolocation enabled (replace true with event.hasGeolocation())
         if (true) {
             showMap.setOnClickListener(v -> {
@@ -99,10 +92,6 @@
         entrants.add(new User("abc", "def"));
         entrants.add(new User("abc", "def"));
         entrants.add(new User("abc", "def"));
-
-        EntrantsAdapter entrantsAdapter = new EntrantsAdapter(entrants);
-        entrantsList.setAdapter(entrantsAdapter);
-=======
         Event currentEvent = entrantsViewModel.getCurrentEventToQuery();
         if (currentEvent != null) {
             entrantsViewModel.setCurrentEventToQuery(currentEvent);
@@ -112,7 +101,6 @@
 
         entrantsViewModel.getFilteredUsersLiveData().observe(getViewLifecycleOwner(), this::updateEntrantsList);
         updateFilter();
->>>>>>> 349a6420
     }
 
     private void updateEntrantsList(List<User> newEntrants) {
