package com.example.eventapp.ui.events;

import android.app.AlertDialog;
import android.content.Intent;
import android.os.Bundle;
import android.util.Log;
import android.view.LayoutInflater;
import android.view.Menu;
import android.view.MenuInflater;
import android.view.MenuItem;
import android.view.View;
import android.view.ViewGroup;
import android.widget.ImageButton;
import android.widget.Toast;

import androidx.annotation.NonNull;
import androidx.core.view.MenuProvider;
import androidx.fragment.app.Fragment;
import androidx.lifecycle.ViewModelProvider;
import androidx.recyclerview.widget.LinearLayoutManager;
import androidx.recyclerview.widget.RecyclerView;

import com.example.eventapp.R;
import com.example.eventapp.models.Event;
import com.example.eventapp.repositories.DTOs.SignupFilter;
import com.example.eventapp.repositories.DTOs.UserSignupEntry;
import com.example.eventapp.viewmodels.EntrantsViewModel;
import com.google.android.material.floatingactionbutton.FloatingActionButton;

import java.util.ArrayList;
import java.util.Arrays;
import java.util.List;

/**
 * Fragment for displaying the entrants for a given event
 * Has options to filter based on the status of the entrants
 * The user can navigate to the map view if the event has geolocation turned on.
 */
public class ViewEntrantsFragment extends Fragment implements NotificationMessageInputFragment.NotificationMessageInputListener, LotteryDrawCountInputFragment.LotteryDrawCountInputListener {
    private ArrayList<UserSignupEntry> entrants;
    private EntrantsAdapter entrantsAdapter;
    private EntrantsViewModel entrantsViewModel;

    // Cancelled, Waitlisted, Chosen, Enrolled:
    private boolean[] filterOptions;

    /**
     * Draws entrants (for the invitation to enroll)
     * @param drawCount the number of entrants being drawn
     */
    @Override
    public void lotteryDraw(int drawCount){
        entrantsViewModel.drawEntrants(drawCount).thenAccept(resultString -> {
            Toast.makeText(getContext(), resultString, Toast.LENGTH_LONG).show();
        }).exceptionally(throwable -> {
            Toast.makeText(getContext(), "Lottery run failed: " + throwable.getMessage(), Toast.LENGTH_LONG).show();
            return null;
        });
    }

    /**
     * Sends a custom notification to the selected entrants.
     *
     * @param messageContents the contents of the notification to be sent to the entrants
     */
    @Override
    public void notifySelected(String messageContents){
        Log.d("ViewEntrantsFragment", "message contents were: " + messageContents);
        List<UserSignupEntry> selectedEntrants = getSelectedEntrants();

        if (selectedEntrants.isEmpty()) {
            Toast.makeText(getContext(), "No users selected", Toast.LENGTH_LONG).show();
            return;
        }
        entrantsViewModel.notifyEntrants(selectedEntrants, messageContents);
    }

    /**
     * This creates the view inflater for the view
     * @return the inflater for the fragment
     */
    @Override
    public View onCreateView(@NonNull LayoutInflater inflater, ViewGroup container, Bundle savedInstanceState) {
        // Hide the profile button
        requireActivity().addMenuProvider(new MenuProvider() {
            @Override
            public void onCreateMenu(@NonNull Menu menu, @NonNull MenuInflater menuInflater) {
                menu.findItem(R.id.navigation_profile).setVisible(false); // Hide old menu
            }

            @Override
            public boolean onMenuItemSelected(@NonNull MenuItem item) {
                return false;
            }
        }, getViewLifecycleOwner());

        return inflater.inflate(R.layout.fragment_view_entrants, container, false);
    }

    /**
     * This is used to create the entrant view
     */
    @Override
    public void onViewCreated(@NonNull View view, Bundle savedInstanceState) {
        super.onViewCreated(view, savedInstanceState);

        entrantsViewModel = new ViewModelProvider(requireActivity()).get(EntrantsViewModel.class);
        filterOptions = new boolean[]{true, true, true, true};
        entrants = new ArrayList<>();
        entrantsAdapter = new EntrantsAdapter(entrants);

        // Set up RecyclerView
        RecyclerView entrantsList = view.findViewById(R.id.fragment_view_entrants_entrant_list);
        entrantsList.setLayoutManager(new LinearLayoutManager(getContext()));
        entrantsList.setAdapter(entrantsAdapter);

        // Handle filter button
        ImageButton filterOptionsButton = view.findViewById(R.id.fragment_view_entrants_filter_options_button);
        filterOptionsButton.setOnClickListener(v -> showFilterOptionsPopup());

        // Notify Users Button
        FloatingActionButton notifySelectedButton = view.findViewById(R.id.fragment_view_entrants_notify_selected_button);
        notifySelectedButton.setOnClickListener(view1 -> promptUserForNotificationMessage());

        // Cancel Selected Button
        ImageButton cancelSelectedButton = view.findViewById(R.id.fragment_view_entrants_delete_selected_button);
        cancelSelectedButton.setOnClickListener(view12 -> cancelSelectedSignups());

        // Lottery Button
        FloatingActionButton lotteryButton = view.findViewById(R.id.fragment_view_entrants_draw_button);
        if(entrantsViewModel.getCurrentEventToQuery().isLotteryProcessed()){
            int enrolledCount = getEnrolledCount();
            int maxEnrolledSize = entrantsViewModel.getCurrentEventToQuery().getNumberOfAttendees();
            if(enrolledCount < maxEnrolledSize){
                lotteryButton.setOnClickListener(view15 -> {
                    askForLotteryDrawCount(maxEnrolledSize-enrolledCount);
                });
            }else{
                lotteryButton.setOnClickListener(view13 -> Toast.makeText(getContext(), "Enrollment is Full", Toast.LENGTH_SHORT).show());
            }
        }else{
            lotteryButton.setOnClickListener(view14 -> askForLotteryDrawCount(entrantsViewModel.getCurrentEventToQuery().getNumberOfAttendees()));
        }

        Event currentEvent = entrantsViewModel.getCurrentEventToQuery();
        if (currentEvent != null) {
            entrantsViewModel.setCurrentEventToQuery(currentEvent);
        } else {
            Log.e("ViewEntrantsFragment", "Current event is null");
        }

        // Show Map Button
        FloatingActionButton showMap = view.findViewById(R.id.fragment_view_entrants_show_map);
        assert currentEvent != null;
        if (currentEvent.isGeolocationRequired()) {
            showMap.setOnClickListener(v -> {
                Intent intent = new Intent(requireContext(), EventMapFragment.class);

                // Pass additional data if needed
                intent.putExtra("eventId", currentEvent.getDocumentId());
                startActivity(intent);
            });
        } else {
            showMap.setVisibility(View.GONE);
        }

        entrantsViewModel.getFilteredUserSignupEntriesLiveData().observe(getViewLifecycleOwner(), this::updateEntrantsList);
        updateFilter();
    }

    /**
     * Method for updating the entrants list
     * @param newEntrants Live data list of current entrants
     */
    private void updateEntrantsList(List<UserSignupEntry> newEntrants) {
        entrants.clear();
        entrants.addAll(newEntrants);
        // TODO: Use DiffUtil for better performance
        entrantsAdapter.notifyDataSetChanged();
    }

    /**
     * Method for showing the filter options popup
     */
    private void showFilterOptionsPopup() {
        CharSequence[] options = {"Cancelled", "Waitlisted", "Chosen", "Enrolled"};
        boolean[] tempFilterOptions = Arrays.copyOf(filterOptions, filterOptions.length);

        AlertDialog.Builder builder = new AlertDialog.Builder(getActivity());
        builder.setTitle("Filter Options")
                .setMultiChoiceItems(options, tempFilterOptions, (dialogInterface, i, b) -> {})
                .setPositiveButton("Apply", (dialog, id) -> {
                    filterOptions = Arrays.copyOf(tempFilterOptions, tempFilterOptions.length);
                    updateFilter();
                })
                .setNegativeButton("Cancel", (dialogInterface, i) -> {
                })
                .show();
    }

    /**
     * Method for updating the applied filters
     */
    private void updateFilter() {
        SignupFilter signupFilter = new SignupFilter(
                filterOptions[0], // isCancelled
                filterOptions[1], // isWaitlisted
                filterOptions[2], // isChosen
                filterOptions[3]  // isEnrolled
        );

        entrantsViewModel.updateFilter(signupFilter);
    }

<<<<<<< HEAD
    // Use this like this:
    // Button notifyButton = view.findViewById(R.id.notify_selected_button);
    // notifyButton.setOnClickListener(v -> {
    //     List<UserSignupEntry> selectedEntrants = getSelectedEntrants();
    //     entrantsViewModel.notifyEntrants(selectedEntrants, messageContent);
    // });
=======
    /**
     * Method for showing the manage QR Fragment
     */
    private void showManageQrCodeFragment() {
        ManageQRCodeFragment manageQRCodeFragment = new ManageQRCodeFragment(entrantsViewModel.getCurrentEventToQuery());
        manageQRCodeFragment.show(requireActivity().getSupportFragmentManager(), "manage_qr_code");
    }

    /**
     * Used to get the selected entrants.
     *
     * @return a list of UserSignupEntries
     */
>>>>>>> ade56bea
    public List<UserSignupEntry> getSelectedEntrants() {
        List<UserSignupEntry> selectedEntrants = new ArrayList<>();
        for (UserSignupEntry entry : entrants) {
            if (entry.isSelected()) {
                selectedEntrants.add(entry);
            }
        }
        return selectedEntrants;
    }

    /**
     * Get the number of entrants that are enrolled in the event.
     *
     * @return the number of entrants that are enrolled in the event
     */
    public int getEnrolledCount() {
        int enrolledCount = 0;
        for (UserSignupEntry entry : entrants) {
            String status = entry.getAttendanceStatus();
            if(status.equals("Enrolled")){
                enrolledCount++;
            }
        }
        return enrolledCount;
    }

    /**
     * Clear the selected status from all entrants
     */
    public void clearSelection() {
        for (UserSignupEntry entry : entrants) {
            entry.setSelected(false);
        }
        entrantsAdapter.notifyDataSetChanged();
    }

    /**
     * Show a popup to the user, prompting them to input the message they wish to send to the selected
     * entrants
     */
    private void promptUserForNotificationMessage() {
        NotificationMessageInputFragment notificationMessageInputFragment = new NotificationMessageInputFragment(this);
        notificationMessageInputFragment.show(requireActivity().getSupportFragmentManager(), "notification_message_input");
    }

    /**
     * Get rid of the selected entrants' signups
     */
    private void cancelSelectedSignups(){
        entrantsViewModel.cancelEntrants(getSelectedEntrants());
    }

    /**
     * Show a popup to the user, prompting them to input the number of entrants they want to draw for.
     *
     * @param spaceRemaining the remaining number of entrants that can enroll (that the event has space for)
     */
    private void askForLotteryDrawCount(int spaceRemaining){
        LotteryDrawCountInputFragment lotteryDrawCountInputFragment = new LotteryDrawCountInputFragment(this, spaceRemaining);
        lotteryDrawCountInputFragment.show(requireActivity().getSupportFragmentManager(), "lottery_draw_count_input");
    }
}<|MERGE_RESOLUTION|>--- conflicted
+++ resolved
@@ -212,28 +212,11 @@
         entrantsViewModel.updateFilter(signupFilter);
     }
 
-<<<<<<< HEAD
-    // Use this like this:
-    // Button notifyButton = view.findViewById(R.id.notify_selected_button);
-    // notifyButton.setOnClickListener(v -> {
-    //     List<UserSignupEntry> selectedEntrants = getSelectedEntrants();
-    //     entrantsViewModel.notifyEntrants(selectedEntrants, messageContent);
-    // });
-=======
-    /**
-     * Method for showing the manage QR Fragment
-     */
-    private void showManageQrCodeFragment() {
-        ManageQRCodeFragment manageQRCodeFragment = new ManageQRCodeFragment(entrantsViewModel.getCurrentEventToQuery());
-        manageQRCodeFragment.show(requireActivity().getSupportFragmentManager(), "manage_qr_code");
-    }
-
     /**
      * Used to get the selected entrants.
      *
      * @return a list of UserSignupEntries
      */
->>>>>>> ade56bea
     public List<UserSignupEntry> getSelectedEntrants() {
         List<UserSignupEntry> selectedEntrants = new ArrayList<>();
         for (UserSignupEntry entry : entrants) {
