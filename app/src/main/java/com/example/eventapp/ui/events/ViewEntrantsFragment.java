package com.example.eventapp.ui.events;

import android.app.AlertDialog;
import android.content.Intent;
import android.os.Bundle;
import android.util.Log;
import android.view.LayoutInflater;
import android.view.View;
import android.view.ViewGroup;
import android.widget.ImageButton;

import androidx.annotation.NonNull;
import androidx.fragment.app.Fragment;
import androidx.lifecycle.ViewModelProvider;
import androidx.recyclerview.widget.LinearLayoutManager;
import androidx.recyclerview.widget.RecyclerView;

import com.example.eventapp.R;
import com.example.eventapp.models.Event;
import com.example.eventapp.repositories.DTOs.SignupFilter;
import com.example.eventapp.repositories.DTOs.UserSignupEntry;
import com.example.eventapp.viewmodels.EntrantsViewModel;

import java.util.ArrayList;
import java.util.Arrays;
import java.util.List;
import java.util.Objects;

<<<<<<< HEAD
public class ViewEntrantsFragment extends Fragment implements NotificationMessageInputFragment.NotificationMessageInputListener {
    private ArrayList<UserSignupEntry> entrants;
=======
/**
 * Fragment for displaying the entrants for a given event
 * Has options to filter based on what list the entrant is on
 * Can display the map view if the given event has
 * geolocation turned on
 */
public class ViewEntrantsFragment extends Fragment {
    private ArrayList<User> entrants;
>>>>>>> 09c87e9b
    private EntrantsAdapter entrantsAdapter;
    private EntrantsViewModel entrantsViewModel;

    private boolean[] filterOptions;

<<<<<<< HEAD
    @Override
    public void notifySelected(String messageContents){
        // send message to selected entrants with messagecontents
        Log.d("ViewEntrantsFragment", "message contents were: "+messageContents);
        entrantsViewModel.notifyEntrants(getSelectedEntrants(), messageContents);
    }

    @Override
=======
    /**
     * This creates the view inflater for the view
     *
     * @param inflater The LayoutInflater object that can be used to inflate
     * any views in the fragment,
     * @param container If non-null, this is the parent view that the fragment's
     * UI should be attached to.  The fragment should not add the view itself,
     * but this can be used to generate the LayoutParams of the view.
     * @param savedInstanceState If non-null, this fragment is being re-constructed
     * from a previous saved state as given here.
     *
     * @return the inflater for the fragment
     */
>>>>>>> 09c87e9b
    public View onCreateView(@NonNull LayoutInflater inflater, ViewGroup container, Bundle savedInstanceState) {
        return inflater.inflate(R.layout.fragment_view_entrants, container, false);
    }

    /**
     * This is used to create the entrant view
     *
     * @param view The View returned by {@link #onCreateView(LayoutInflater, ViewGroup, Bundle)}.
     * @param savedInstanceState If non-null, this fragment is being re-constructed
     * from a previous saved state as given here.
     */
    @Override
    public void onViewCreated(@NonNull View view, Bundle savedInstanceState) {
        super.onViewCreated(view, savedInstanceState);

        entrantsViewModel = new ViewModelProvider(requireActivity()).get(EntrantsViewModel.class);
        filterOptions = new boolean[]{true, true, true, true};
        entrants = new ArrayList<>();
        entrantsAdapter = new EntrantsAdapter(entrants);

        // Set up RecyclerView
        RecyclerView entrantsList = view.findViewById(R.id.fragment_view_entrants_entrant_list);
        entrantsList.setLayoutManager(new LinearLayoutManager(getContext()));
        entrantsList.setAdapter(entrantsAdapter);

        // Handle filter button
        ImageButton filterOptionsButton = view.findViewById(R.id.fragment_view_entrants_filter_options_button);
        filterOptionsButton.setOnClickListener(v -> showFilterOptionsPopup());

        // Manage QR Code Button
        ImageButton manageQrCodeButton = view.findViewById(R.id.fragment_view_entrants_qr_code_button);
        manageQrCodeButton.setOnClickListener(v -> showManageQrCodeFragment());

        // Notify Users Button
        ImageButton notifySelectedButton = view.findViewById(R.id.fragment_view_entrants_notify_selected_button);
        notifySelectedButton.setOnClickListener(view1 -> promptUserForNotificationMessage());

        Event currentEvent = entrantsViewModel.getCurrentEventToQuery();
        if (currentEvent != null) {
            entrantsViewModel.setCurrentEventToQuery(currentEvent);
        } else {
            Log.e("ViewEntrantsFragment", "Current event is null");
        }

<<<<<<< HEAD
        entrantsViewModel.getFilteredUserSignupEntriesLiveData().observe(getViewLifecycleOwner(), this::updateEntrantsList);
        updateFilter();
    }

    private void updateEntrantsList(List<UserSignupEntry> newEntrants) {
=======
        // Show Map Button
        ImageButton showMap = view.findViewById(R.id.fragment_view_entrants_show_map);
        assert currentEvent != null;
        if (currentEvent.isGeolocationRequired()) {
            showMap.setOnClickListener(v -> {
                Intent intent = new Intent(requireContext(), EventMapFragment.class);

                // Pass additional data if needed
                intent.putExtra("eventId", currentEvent.getDocumentId());
                startActivity(intent);
            });
        } else {
            showMap.setVisibility(View.GONE);
        }

        entrantsViewModel.getFilteredUsersLiveData().observe(getViewLifecycleOwner(), this::updateEntrantsList);
        updateFilter();
    }

    /**
     * Method for updating the entrants list
     * @param newEntrants Live data list of current entrants
     */
    private void updateEntrantsList(List<User> newEntrants) {
>>>>>>> 09c87e9b
        entrants.clear();
        entrants.addAll(newEntrants);
        // TODO: Use DiffUtil for better performance
        entrantsAdapter.notifyDataSetChanged();
    }

    /**
     * Method for showing the filter options popup
     */
    private void showFilterOptionsPopup() {
        CharSequence[] options = {"Cancelled", "Waitlisted", "Chosen", "Enrolled"};
        boolean[] tempFilterOptions = Arrays.copyOf(filterOptions, filterOptions.length);

        AlertDialog.Builder builder = new AlertDialog.Builder(getActivity());
        builder.setTitle("Filter Options")
                .setMultiChoiceItems(options, tempFilterOptions, (dialogInterface, i, b) -> {})
                .setPositiveButton("Apply", (dialog, id) -> {
                    filterOptions = Arrays.copyOf(tempFilterOptions, tempFilterOptions.length);
                    updateFilter();
                })
                .setNegativeButton("Cancel", (dialogInterface, i) -> {
                })
                .show();
    }

    /**
     * Method for updating the applied filters
     */
    private void updateFilter() {
        SignupFilter signupFilter = new SignupFilter(
                filterOptions[0], // isCancelled
                filterOptions[1], // isWaitlisted
                filterOptions[2], // isChosen
                filterOptions[3]  // isEnrolled
        );

        entrantsViewModel.updateFilter(signupFilter);
    }

    /**
     * Method for showing the manage QR Fragment
     */
    private void showManageQrCodeFragment() {
        ManageQRCodeFragment manageQRCodeFragment = new ManageQRCodeFragment(entrantsViewModel.getCurrentEventToQuery());
        manageQRCodeFragment.show(requireActivity().getSupportFragmentManager(), "manage_qr_code");
    }

    // Use this like this:
    // Button notifyButton = view.findViewById(R.id.notify_selected_button);
    // notifyButton.setOnClickListener(v -> {
    //     List<UserSignupEntry> selectedEntrants = getSelectedEntrants();
    //     entrantsViewModel.notifyEntrants(selectedEntrants, messageContent);
    // });
    public List<UserSignupEntry> getSelectedEntrants() {
        List<UserSignupEntry> selectedEntrants = new ArrayList<>();
        for (UserSignupEntry entry : entrants) {
            if (entry.isSelected()) {
                selectedEntrants.add(entry);
            }
        }
        return selectedEntrants;
    }

    public void clearSelection() {
        for (UserSignupEntry entry : entrants) {
            entry.setSelected(false);
        }
        entrantsAdapter.notifyDataSetChanged();
    }

    private void promptUserForNotificationMessage() {
        NotificationMessageInputFragment notificationMessageInputFragment = new NotificationMessageInputFragment(this);
        notificationMessageInputFragment.show(requireActivity().getSupportFragmentManager(), "notification_message_input");
    }
}<|MERGE_RESOLUTION|>--- conflicted
+++ resolved
@@ -24,60 +24,38 @@
 import java.util.ArrayList;
 import java.util.Arrays;
 import java.util.List;
-import java.util.Objects;
 
-<<<<<<< HEAD
-public class ViewEntrantsFragment extends Fragment implements NotificationMessageInputFragment.NotificationMessageInputListener {
-    private ArrayList<UserSignupEntry> entrants;
-=======
 /**
  * Fragment for displaying the entrants for a given event
  * Has options to filter based on what list the entrant is on
  * Can display the map view if the given event has
  * geolocation turned on
  */
-public class ViewEntrantsFragment extends Fragment {
-    private ArrayList<User> entrants;
->>>>>>> 09c87e9b
+public class ViewEntrantsFragment extends Fragment implements NotificationMessageInputFragment.NotificationMessageInputListener {
+    private ArrayList<UserSignupEntry> entrants;
     private EntrantsAdapter entrantsAdapter;
     private EntrantsViewModel entrantsViewModel;
 
+    // Cancelled, Waitlisted, Chosen, Enrolled:
     private boolean[] filterOptions;
 
-<<<<<<< HEAD
     @Override
     public void notifySelected(String messageContents){
-        // send message to selected entrants with messagecontents
-        Log.d("ViewEntrantsFragment", "message contents were: "+messageContents);
+        Log.d("ViewEntrantsFragment", "message contents were: " + messageContents);
         entrantsViewModel.notifyEntrants(getSelectedEntrants(), messageContents);
     }
 
-    @Override
-=======
     /**
      * This creates the view inflater for the view
-     *
-     * @param inflater The LayoutInflater object that can be used to inflate
-     * any views in the fragment,
-     * @param container If non-null, this is the parent view that the fragment's
-     * UI should be attached to.  The fragment should not add the view itself,
-     * but this can be used to generate the LayoutParams of the view.
-     * @param savedInstanceState If non-null, this fragment is being re-constructed
-     * from a previous saved state as given here.
-     *
      * @return the inflater for the fragment
      */
->>>>>>> 09c87e9b
+    @Override
     public View onCreateView(@NonNull LayoutInflater inflater, ViewGroup container, Bundle savedInstanceState) {
         return inflater.inflate(R.layout.fragment_view_entrants, container, false);
     }
 
     /**
      * This is used to create the entrant view
-     *
-     * @param view The View returned by {@link #onCreateView(LayoutInflater, ViewGroup, Bundle)}.
-     * @param savedInstanceState If non-null, this fragment is being re-constructed
-     * from a previous saved state as given here.
      */
     @Override
     public void onViewCreated(@NonNull View view, Bundle savedInstanceState) {
@@ -112,13 +90,6 @@
             Log.e("ViewEntrantsFragment", "Current event is null");
         }
 
-<<<<<<< HEAD
-        entrantsViewModel.getFilteredUserSignupEntriesLiveData().observe(getViewLifecycleOwner(), this::updateEntrantsList);
-        updateFilter();
-    }
-
-    private void updateEntrantsList(List<UserSignupEntry> newEntrants) {
-=======
         // Show Map Button
         ImageButton showMap = view.findViewById(R.id.fragment_view_entrants_show_map);
         assert currentEvent != null;
@@ -134,7 +105,7 @@
             showMap.setVisibility(View.GONE);
         }
 
-        entrantsViewModel.getFilteredUsersLiveData().observe(getViewLifecycleOwner(), this::updateEntrantsList);
+        entrantsViewModel.getFilteredUserSignupEntriesLiveData().observe(getViewLifecycleOwner(), this::updateEntrantsList);
         updateFilter();
     }
 
@@ -142,8 +113,7 @@
      * Method for updating the entrants list
      * @param newEntrants Live data list of current entrants
      */
-    private void updateEntrantsList(List<User> newEntrants) {
->>>>>>> 09c87e9b
+    private void updateEntrantsList(List<UserSignupEntry> newEntrants) {
         entrants.clear();
         entrants.addAll(newEntrants);
         // TODO: Use DiffUtil for better performance
