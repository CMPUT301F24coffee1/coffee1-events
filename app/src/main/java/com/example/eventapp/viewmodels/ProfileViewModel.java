--- conflicted
+++ resolved
@@ -15,13 +15,8 @@
 import com.example.eventapp.photos.PhotoManager;
 import com.example.eventapp.repositories.FacilityRepository;
 import com.example.eventapp.repositories.UserRepository;
-import com.google.android.gms.tasks.Task;
-import com.google.android.gms.tasks.TaskCompletionSource;
-import com.google.android.gms.tasks.Tasks;
-import com.google.firebase.firestore.DocumentReference;
 
 import java.util.List;
-import java.util.Objects;
 
 public class ProfileViewModel extends ViewModel {
 
@@ -40,9 +35,6 @@
      * primarily operates with, and sets a forever observer on it
      */
     public ProfileViewModel() {
-<<<<<<< HEAD
-        this(UserRepository.getInstance(), FacilityRepository.getInstance(), null);
-=======
         userRepository = UserRepository.getInstance();
         facilityRepository = FacilityRepository.getInstance();
         actualUserLiveData = userRepository.getCurrentUserLiveData();
@@ -55,24 +47,11 @@
                  loadFacilities(user.getUserId());
             }
         });
->>>>>>> c35df0e7
     }
 
     /**
      * Initializes ProfileViewModel, but allows you to pre-specify the repositories for testing purposes
      */
-<<<<<<< HEAD
-    public ProfileViewModel(UserRepository userRepository, FacilityRepository facilityRepository, LiveData<User> injectedUserLiveData) {
-        this.userRepository = userRepository;
-        this.facilityRepository = facilityRepository;
-
-        if (injectedUserLiveData != null) {
-            currentUserLiveData = injectedUserLiveData;
-        } else {
-            currentUserLiveData = userRepository.getCurrentUserLiveData();
-        }
-
-=======
     public ProfileViewModel(@NonNull UserRepository userRepository, FacilityRepository facilityRepository) {
         this.userRepository = userRepository;
         this.facilityRepository = facilityRepository;
@@ -81,7 +60,6 @@
         usersLiveData.addSource(userRepository.getAllUsersLiveData(), usersLiveData::setValue);
 
         // load facilities when user data is available
->>>>>>> c35df0e7
         currentUserLiveData.observeForever(user -> {
             if (user != null) {
                 loadFacilities(user.getUserId());
@@ -146,7 +124,7 @@
      * @param isOrganizer Whether or not the user is an organizer
      * @param photoUriString The Uri string of the newly updated photo
      */
-    public Task<Void> updateUser(String name, String email, String phone, boolean optNotifs, boolean isOrganizer, String photoUriString) {
+    public void updateUser(String name, String email, String phone, boolean optNotifs, boolean isOrganizer, String photoUriString) {
         User user = currentUserLiveData.getValue();
         if (user != null) {
             user.setName(name);
@@ -156,17 +134,13 @@
             user.setOrganizer(isOrganizer);
             user.setPhotoUriString(photoUriString);
 
-            Task<Void> updateUserTask = userRepository.saveUser(user);
-            updateUserTask.addOnCompleteListener(task -> {
-                if (task.isSuccessful()) {
-                    Log.i(TAG, "Updated user with name: " + user.getName());
-                } else {
-                    Log.e(TAG, "Failed to update user: " + user.getName(), task.getException());
-                }
+            userRepository.saveUser(user).thenAccept(discard -> {
+                Log.i(TAG, "Updated user with name: " + user.getName());
+            }).exceptionally(throwable -> {
+                Log.e(TAG, "Failed to update user: " + user.getName(), throwable);
+                return null;
             });
-            return updateUserTask;
-        }
-        return null;
+        }
     }
 
     /**
@@ -185,28 +159,18 @@
      * Adds a facility to the repository, which then updates the database
      * @param facility The facility to add to the repository
      */
-    public Task<String> addFacility(Facility facility) {
+    public void addFacility(Facility facility) {
         User user = currentUserLiveData.getValue();
         if (user != null) {
             facility.setOrganizerId(user.getUserId());
 
-            Task<DocumentReference> addFacilityTask = facilityRepository.addFacility(facility);
-            TaskCompletionSource<String> documentIdTask = new TaskCompletionSource<>();
-
-            addFacilityTask.addOnCompleteListener(task -> {
-                if (task.isSuccessful()) {
-                    String documentId = task.getResult().getId();
-                    facility.setDocumentId(documentId);
-                    documentIdTask.setResult(documentId);
-                    Log.i(TAG, "Added facility with name: " + facility.getFacilityName());
-                } else {
-                    documentIdTask.setException(Objects.requireNonNull(task.getException()));
-                    Log.e(TAG, "Failed to add facility", task.getException());
-                }
+            facilityRepository.addFacility(facility).thenAccept(documentId -> {
+                Log.i(TAG, "Added facility with name: " + facility.getFacilityName());
+            }).exceptionally(throwable -> {
+                Log.e(TAG, "Failed to add facility", throwable);
+                return null;
             });
-            return documentIdTask.getTask();
-        }
-        return null;
+        }
     }
 
     /**
@@ -242,37 +206,16 @@
     /**
      * Updates the currently selected Facility to the repository (from getSelectedFacility())
      */
-    public Task<Void> updateSelectedFacility(Facility facility) {
-        Task<Void> updateFacilityTask = facilityRepository.updateFacility(facility);
-
-        updateFacilityTask.addOnCompleteListener(task -> {
-            if (task.isSuccessful()) {
-                Log.i(TAG, "Updated facility with name: " + facility.getFacilityName());
-            } else {
-                Log.e(TAG, "Failed to update facility", task.getException());
-            }
-        });
-        return updateFacilityTask;
+    public void updateSelectedFacility(Facility facility) {
+        facilityRepository.updateFacility(facility);
     }
 
     /**
      * Removes the currently selected Facility from the repository (from getSelectedFacility())
      */
-    public Task<Void> removeSelectedFacility() {
+    public void removeSelectedFacility() {
         Facility facility = getSelectedFacility();
-        if (facility != null) {
-            Task<Void> removeFacilityTask = facilityRepository.removeFacility(facility);
-
-            removeFacilityTask.addOnCompleteListener(task -> {
-                if (task.isSuccessful()) {
-                    Log.i(TAG, "Removed facility with name: " + facility.getFacilityName());
-                } else {
-                    Log.e(TAG, "Failed to remove facility", task.getException());
-                }
-            });
-            return removeFacilityTask;
-        }
-        return null;
+        facilityRepository.removeFacility(facility);
     }
 
     /**
@@ -284,12 +227,12 @@
             Uri photoUri = user.getPhotoUri();
             PhotoManager.deletePhotoFromFirebase(photoUri);
             user.setPhotoUriString("");
-            userRepository.saveUser(user).addOnCompleteListener(task -> {
-                if (task.isSuccessful()) {
-                    Log.i(TAG, "Successfully removed photo from user: " + user.getName());
-                } else {
-                    Log.e(TAG, "Failed to remove photo from user: " + user.getName(), task.getException());
-                }
+
+            userRepository.saveUser(user).thenAccept(discard -> {
+                Log.i(TAG, "Successfully removed photo from user: " + user.getName());
+            }).exceptionally(throwable -> {
+                Log.e(TAG, "Failed to remove photo from user: " + user.getName(), throwable);
+                return null;
             });
         }
     }
