--- conflicted
+++ resolved
@@ -91,16 +91,6 @@
         if (currentUser != null) {
             event.setOrganizerId(currentUser.getUserId());
 
-<<<<<<< HEAD
-            eventRepository.addEvent(event).addOnCompleteListener(task -> {
-                if (task.isSuccessful()) {
-                    Log.i(TAG, "Added event with name: " + event.getEventName());
-                    event.setQrCodeHash(task.getResult().getId() + "--display");
-                    updateEvent(event);
-                } else {
-                    Log.e(TAG, "Failed to add event", task.getException());
-                }
-=======
             CompletableFuture<String> repositoryFuture = eventRepository.addEvent(event);
 
             repositoryFuture.thenAccept(documentId -> {
@@ -111,7 +101,6 @@
                 addEventFuture.completeExceptionally(throwable);
                 Log.e(TAG, "addEvent: failed to add event to repository", throwable);
                 return null;
->>>>>>> 8fe5c2d5
             });
         } else {
             addEventFuture.completeExceptionally(new Exception("User is not yet fetched"));
@@ -164,13 +153,8 @@
         if(eventsList == null){
             return false;
         }
-<<<<<<< HEAD
         for (int i = 0; i < eventsList.size(); i++){
             if(eventsList.get(i).getQrCodeHash().equals(event.getQrCodeHash())){
-=======
-        for (Event e : eventsList){
-            if(e.getDocumentId().equals(event.getDocumentId())){
->>>>>>> 8fe5c2d5
                 return true;
             }
         }
