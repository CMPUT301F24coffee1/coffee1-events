package com.example.eventapp.viewmodels;

import android.util.Log;

import androidx.lifecycle.LiveData;
import androidx.lifecycle.MediatorLiveData;
import androidx.lifecycle.MutableLiveData;
import androidx.lifecycle.ViewModel;

import com.example.eventapp.models.Event;
import com.example.eventapp.models.Signup;
import com.example.eventapp.models.User;
import com.example.eventapp.repositories.EventRepository;
import com.example.eventapp.repositories.SignupRepository;
import com.example.eventapp.repositories.UserRepository;
import com.google.android.gms.tasks.Task;
import com.google.android.gms.tasks.TaskCompletionSource;
import com.google.android.gms.tasks.Tasks;
import com.google.firebase.firestore.DocumentReference;

import java.util.List;
import java.util.Objects;
import java.util.concurrent.CompletableFuture;


public class EventsViewModel extends ViewModel {

    private final String TAG = "EventsViewModel";
    private final MutableLiveData<String> mText;

    private final EventRepository eventRepository;
    private final SignupRepository signupRepository;
    private final LiveData<User> currentUserLiveData;

    private final MediatorLiveData<List<Event>> organizedEventsLiveData = new MediatorLiveData<>();
    private final MediatorLiveData<List<Event>> signedUpEventsLiveData = new MediatorLiveData<>();

    public EventsViewModel() {
        this(
                EventRepository.getInstance(),
                SignupRepository.getInstance(),
                UserRepository.getInstance(),
                null
        );
    }

    public EventsViewModel(
            EventRepository eventRepository,
            SignupRepository signupRepository,
            UserRepository userRepository,
            LiveData<User> injectedUserLiveData) {
        mText = new MutableLiveData<>();
        mText.setValue("Events");

        this.eventRepository = eventRepository;
        this.signupRepository = signupRepository;

        // dependency injection for tests
        if (injectedUserLiveData != null) {
            currentUserLiveData = injectedUserLiveData;
        } else {
            currentUserLiveData = userRepository.getCurrentUserLiveData();
        }

        // load organized and signed-up events when current user data is available
        currentUserLiveData.observeForever(user -> {
            if (user != null) {
                loadOrganizedEvents(user.getUserId());
                loadSignedUpEvents(user.getUserId());
            }
        });
    }

    public LiveData<List<Event>> getOrganizedEvents() {
        return organizedEventsLiveData;
    }

    public LiveData<List<Event>> getSignedUpEvents() {
        return signedUpEventsLiveData;
    }

    private void loadOrganizedEvents(String userId) {
        LiveData<List<Event>> organizedEvents = eventRepository.getEventsOfOrganizerLiveData(userId);
        organizedEventsLiveData.addSource(organizedEvents, organizedEventsLiveData::setValue);
    }

    private void loadSignedUpEvents(String userId) {
        LiveData<List<Event>> signedUpEvents = eventRepository.getSignedUpEventsOfUserLiveData(userId);
        signedUpEventsLiveData.addSource(signedUpEvents, signedUpEventsLiveData::setValue);
    }

    public Task<String> addEvent(Event event) {
        User currentUser = currentUserLiveData.getValue();
        if (currentUser != null) {
            event.setOrganizerId(currentUser.getUserId());

            Task<DocumentReference> addEventTask = eventRepository.addEvent(event);
            TaskCompletionSource<String> documentIdTask = new TaskCompletionSource<>();

            addEventTask.addOnCompleteListener(task -> {
                if (task.isSuccessful()) {
                    String documentId = task.getResult().getId();
                    event.setDocumentId(documentId);
                    documentIdTask.setResult(documentId);
                    Log.i(TAG, "Added event with name: " + event.getEventName());
                } else {
                    documentIdTask.setException(Objects.requireNonNull(task.getException()));
                    Log.e(TAG, "Failed to add event", task.getException());
                }
            });
            return documentIdTask.getTask();
        }
        return null;
    }

    public Task<Void> removeEvent(Event event) {
        Task<Void> removeEventTask = eventRepository.removeEvent(event);

        removeEventTask.addOnCompleteListener(task -> {
            if (task.isSuccessful()) {
                Log.i(TAG, "Removed event with name: " + event.getEventName());
            } else {
                Log.e(TAG, "Failed to remove event", task.getException());
            }
        });
        return removeEventTask;
    }

    public Task<Void> updateEvent(Event updatedEvent) {
        Task<Void> updateEventTask = eventRepository.updateEvent(updatedEvent);

        updateEventTask.addOnCompleteListener(task -> {
            if (task.isSuccessful()) {
                Log.i(TAG, "Updated event with name: " + updatedEvent.getEventName());
            } else {
                Log.e(TAG, "Failed to update event", task.getException());
            }
        });
        return updateEventTask;
    }

    public Task<DocumentReference> registerToEvent(Event event) {
        User currentUser = currentUserLiveData.getValue();
        if (currentUser != null) {
            return signupRepository.addSignup(new Signup(currentUser.getUserId(), event.getDocumentId()));
        }
        return null;
    }

    public CompletableFuture<Void> unregisterFromEvent(Event event) {
        User currentUser = currentUserLiveData.getValue();
        if (currentUser != null) {
            return signupRepository.removeSignup(currentUser.getUserId(), event.getDocumentId());
        }
        return null;
    }

    public boolean isSignedUp(Event event){
        List<Event> eventsList = signedUpEventsLiveData.getValue();
        if(eventsList == null){
            return false;
        }
        for (Event e : eventsList){
            if(e.getDocumentId().equals(event.getDocumentId())){
                return true;
            }
        }
        return false;
    }

<<<<<<< HEAD
=======
    public boolean isUserOrganizerOrAdmin(){
        User currentUser = currentUserLiveData.getValue();
        if(currentUser.isAdmin() || currentUser.isOrganizer()){
            return true;
        }
        return false;
    }

    public boolean canEdit(Event event){
        User currentUser = currentUserLiveData.getValue();
        if(currentUser.isAdmin()){
            return true;
        }
        // check if correct organizer
        return currentUser.isOrganizer() && currentUser.getUserId().equals(event.getOrganizerId());
    }

>>>>>>> cf5bf458
    public LiveData<String> getText() {
        return mText;
    }
}<|MERGE_RESOLUTION|>--- conflicted
+++ resolved
@@ -168,26 +168,21 @@
         return false;
     }
 
-<<<<<<< HEAD
-=======
     public boolean isUserOrganizerOrAdmin(){
         User currentUser = currentUserLiveData.getValue();
-        if(currentUser.isAdmin() || currentUser.isOrganizer()){
-            return true;
-        }
-        return false;
+        return currentUser != null && (currentUser.isAdmin() || currentUser.isOrganizer());
     }
 
     public boolean canEdit(Event event){
         User currentUser = currentUserLiveData.getValue();
-        if(currentUser.isAdmin()){
-            return true;
+        if (currentUser == null) {
+            return false;
         }
         // check if correct organizer
-        return currentUser.isOrganizer() && currentUser.getUserId().equals(event.getOrganizerId());
+        return currentUser.isAdmin() ||
+                (currentUser.isOrganizer() && currentUser.getUserId().equals(event.getOrganizerId()));
     }
 
->>>>>>> cf5bf458
     public LiveData<String> getText() {
         return mText;
     }
