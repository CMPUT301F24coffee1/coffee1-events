--- conflicted
+++ resolved
@@ -69,9 +69,6 @@
     <string name="entrants_count_with_max">Entrants: %1$d/%2$d</string>
     <string name="entrants_count">Entrants: %1$d</string>
     <string name="error_unspecified">Profile update failed with unspecified error</string>
-<<<<<<< HEAD
-    <string name="title_activity_maps">MapsActivity</string>
-=======
     <string name="title_images">Images</string>
     <string name="an_image_in_the_database">An image in the database</string>
     <string name="delete">Delete</string>
@@ -79,5 +76,5 @@
     <string name="selected_image">Selected Image</string>
     <string name="delete_image">Delete Image</string>
     <string name="type">Type</string>
->>>>>>> 0f590706
+    <string name="title_activity_maps">MapsActivity</string>
 </resources>